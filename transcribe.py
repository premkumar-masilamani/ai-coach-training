import logging
import time
import argparse
import sys
import os
from pathlib import Path
from faster_whisper import WhisperModel
from pyannote.audio import Pipeline
from huggingface_hub import snapshot_download

# --- Configure Root Logger ---
logger = logging.getLogger()
handler = logging.StreamHandler()
formatter = logging.Formatter("%(asctime)s - %(levelname)s - %(module)s - %(message)s")
handler.setFormatter(formatter)
logger.addHandler(handler)


def format_timestamp(seconds: float) -> str:
    """Convert seconds to HH:MM:SS,mmm format."""
    milliseconds = round(seconds * 1000)
    hours = milliseconds // 3600000
    milliseconds %= 3600000
    minutes = milliseconds // 60000
    milliseconds %= 60000
    seconds = milliseconds // 1000
    milliseconds %= 1000
    return f"{hours:02d}:{minutes:02d}:{seconds:02d},{milliseconds:03d}"


def load_transcription_model():
    # Define model path structure
    model_repo = "guillaumekln/faster-whisper-medium"
    model_path = Path("models") / model_repo

    logging.info(f"Using model path: {model_path}")

    # Check if model exists locally by checking for a key file (e.g., config.json)
    if not (model_path / "config.json").is_file():
        logging.info("Model not found locally, starting download...")
        logging.warning(
            "This is a large model and may take a long time to download."
        )
        model_path.mkdir(parents=True, exist_ok=True)
        logging.info(f"Downloading from Hugging Face Hub: {model_repo}")
        try:
            snapshot_download(
                repo_id=model_repo,
                local_dir=str(model_path),
                local_dir_use_symlinks=False,
            )
        except Exception as e:
            logging.error(f"Failed to download model: {e}")
            sys.exit(1)
        logging.info("Model download complete.")
    else:
        logging.info("Model found in local cache.")

    start_load = time.time()
    try:
        cpu_count = os.cpu_count() or 1
        logging.info(
            f"Loading faster-whisper model from '{model_path}' "
            f"with cpu_threads '{cpu_count}', and num_workers '{cpu_count}'"
        )
        model = WhisperModel(
            str(model_path),
            cpu_threads=cpu_count,
            num_workers=cpu_count,
        )
    except Exception as e:
        logging.error(f"Failed to load model from {model_path}: {e}")
        sys.exit(1)

    logging.info(f"Model from '{model_path}' loaded in {time.time() - start_load:.2f} seconds.")
    return model


def diarize_speakers(audio_file: Path, hf_token: str):
    logging.info("Performing speaker diarization...")
    start_diarize = time.time()
    try:
        diarization_pipeline = Pipeline.from_pretrained(
            "pyannote/speaker-diarization-3.1",
            use_auth_token=hf_token
        )
        device = "cuda" if torch.cuda.is_available() else "cpu"
        diarization_pipeline.to(torch.device(device))
        diarization = diarization_pipeline(str(audio_file))
        logging.info(f"Diarization completed in {time.time() - start_diarize:.2f} seconds.")
        return diarization
    except Exception as e:
        logging.error(f"Failed to perform diarization: {e}")
        logging.error("Please ensure you have a valid Hugging Face token and have accepted the user agreement for the pyannote/speaker-diarization-3.1 model.")
        sys.exit(1)


class SpeakerAligner:
    def align(self, transcription_segments, diarization):
        aligned_transcriptions = []

        for segment in transcription_segments:
            for word in segment.words:
                word_start = word.start
                word_end = word.end

                best_match = self.find_best_match(diarization, word_start, word_end)
                if best_match:
                    speaker = best_match[2]
                    aligned_transcriptions.append({
                        "speaker": speaker,
                        "start": word_start,
                        "end": word_end,
                        "text": word.word
                    })
        return aligned_transcriptions

    def find_best_match(self, diarization, start_time, end_time):
        best_match = None
        max_intersection = 0

        for turn, _, speaker in diarization.itertracks(yield_label=True):
            intersection_start = max(start_time, turn.start)
            intersection_end = min(end_time, turn.end)
            intersection_length = intersection_end - intersection_start

            if intersection_length > max_intersection:
                max_intersection = intersection_length
                best_match = (turn.start, turn.end, speaker)

        return best_match

    def merge_consecutive_segments(self, segments):
        if not segments:
            return []

        merged = []
        current_segment = segments[0]

        for i in range(1, len(segments)):
            next_segment = segments[i]
            if next_segment["speaker"] == current_segment["speaker"] and (next_segment["start"] - current_segment["end"] < 0.5):
                current_segment["end"] = next_segment["end"]
                current_segment["text"] += "" + next_segment["text"]
            else:
                merged.append(current_segment)
                current_segment = next_segment

        merged.append(current_segment)
        return merged


def transcribe_and_align(model: WhisperModel, audio_file: Path, transcript_file: Path, diarization):
    logging.info(f"Transcribing and aligning: {audio_file}")
    start_transcribe = time.time()

    try:
<<<<<<< HEAD
        segments, _ = model.transcribe(str(audio_file), word_timestamps=True)

        aligner = SpeakerAligner()
        aligned_segments = aligner.align(segments, diarization)
        merged_segments = aligner.merge_consecutive_segments(aligned_segments)

        output_lines = []
        for segment in merged_segments:
            start_time = format_timestamp(segment['start'])
            end_time = format_timestamp(segment['end'])
            speaker = segment['speaker']
            text = segment['text'].strip()
            output_lines.append(f"[{start_time} --> {end_time}] {speaker}: {text}")

        full_text = "\n\n".join(output_lines)

=======
        segments, _ = model.transcribe(str(audio_file))
        lines = [
            f"{format_timestamp(s.start)} --> {format_timestamp(s.end)}\n{s.text.strip()}"
            for s in segments
        ]
        full_text = "\n\n".join(lines)
>>>>>>> da12da44
    except Exception as e:
        logging.error(f"Failed to transcribe and align {audio_file}: {e}")
        return

    logging.info(
        f"Transcription and alignment completed in {time.time() - start_transcribe:.2f} seconds."
    )

    with open(transcript_file, "w", encoding="utf-8") as f:
        f.write(full_text.strip())
        logging.info(f"Transcription saved to: {transcript_file}")


def main():
    # --- Parse Arguments ---
    parser = argparse.ArgumentParser(
        description="Batch transcribe audio files with speaker diarization."
    )
    parser.add_argument(
        "-i",
        "--input-dir",
        required=True,
        type=Path,
        help="Directory containing audio files",
    )
    parser.add_argument(
        "--hf-token",
        type=str,
        help="Hugging Face authentication token for pyannote.audio. Can also be set via HUGGING_FACE_TOKEN environment variable.",
    )
    parser.add_argument(
        "-v",
        "--verbose",
        action="store_true",
        help="Enable verbose (DEBUG level) logging.",
    )

    args = parser.parse_args()

    # --- Configure Logging Level ---
    if args.verbose:
        logger.setLevel(logging.DEBUG)
        logging.debug("Verbose logging enabled.")
    else:
        logger.setLevel(logging.INFO)

    # --- Get Hugging Face Token ---
    hf_token = args.hf_token or os.environ.get("HUGGING_FACE_TOKEN")
    if not hf_token:
        logging.error("Hugging Face token not provided. Please pass it using the --hf-token argument or set the HUGGING_FACE_TOKEN environment variable.")
        sys.exit(1)

    input_dir: Path = args.input_dir

    # --- Validate input directory ---
    if not input_dir.is_dir():
        logging.error(f"Invalid directory: {input_dir}")
        sys.exit(1)

    # --- Supported audio extensions ---
    audio_extensions = {'.mp3', '.wav', '.m4a', '.flac', '.aac', '.ogg'}

    # --- Find audio files to transcribe (recursively) ---
    pending_files = []
    for file in input_dir.rglob("*"):
        if file.suffix.lower() in audio_extensions and file.is_file():
            transcript_file = file.with_suffix(".txt")
            if transcript_file.exists():
                logging.info(f"Skipping. Transcript already exists: {transcript_file}")
            else:
                pending_files.append((file, transcript_file))

    if not pending_files:
        logging.info(f"No audio files to transcribe in {input_dir}")
        sys.exit(0)

    # --- Load Models and Run Transcription ---
    transcription_model = load_transcription_model()

    for audio_file, transcript_file in pending_files:
        diarization = diarize_speakers(audio_file, hf_token)
        transcribe_and_align(transcription_model, audio_file, transcript_file, diarization)


if __name__ == "__main__":
    main()<|MERGE_RESOLUTION|>--- conflicted
+++ resolved
@@ -155,7 +155,6 @@
     start_transcribe = time.time()
 
     try:
-<<<<<<< HEAD
         segments, _ = model.transcribe(str(audio_file), word_timestamps=True)
 
         aligner = SpeakerAligner()
@@ -171,15 +170,7 @@
             output_lines.append(f"[{start_time} --> {end_time}] {speaker}: {text}")
 
         full_text = "\n\n".join(output_lines)
-
-=======
-        segments, _ = model.transcribe(str(audio_file))
-        lines = [
-            f"{format_timestamp(s.start)} --> {format_timestamp(s.end)}\n{s.text.strip()}"
-            for s in segments
-        ]
-        full_text = "\n\n".join(lines)
->>>>>>> da12da44
+        
     except Exception as e:
         logging.error(f"Failed to transcribe and align {audio_file}: {e}")
         return
